--- conflicted
+++ resolved
@@ -7,12 +7,8 @@
 
 from nose.tools import *
 
-<<<<<<< HEAD
-from odin.adapters.adapter import ApiAdapter, ApiAdapterResponse, ApiAdapterRequest, request_types, response_types
-=======
-from odin.adapters.adapter import (ApiAdapter, ApiAdapterResponse, 
+from odin.adapters.adapter import (ApiAdapter, ApiAdapterResponse, ApiAdapterRequest,
                                    request_types, response_types, wants_metadata)
->>>>>>> 1814ea75
 
 class TestApiAdapter():
 
@@ -60,7 +56,6 @@
             raised = True
         assert_false(raised)
 
-<<<<<<< HEAD
     def test_api_adapter_initialize(self):
         
         raised = False
@@ -116,7 +111,6 @@
             "Content-Type": content_type,
             "Accept": request_type})
 
-=======
     def test_wants_metadata(self):
 
         request = Mock()
@@ -133,7 +127,6 @@
 
         request.headers = {'Accept:' 'application/json;metadata=wibble'}
         assert_equal(wants_metadata(request), False)
->>>>>>> 1814ea75
 
 class TestApiAdapterResponse():
 
